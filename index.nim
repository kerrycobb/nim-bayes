import nimib

nbInit
nbDoc.useLatex

nbText: md"""
# Bayesian Inference with Linear Model

At the time of this writing, Nim does not have any libraries for
conducting Bayesian inference. However, it is quite easy for us to
write all of the necessary code ourselves. This is a good exercise for learning
about Bayesian inference and the syntax and speed of Nim make it an excellent
choice for the this. In this tutorial we will walk through
the different parts needed to perform Bayesian inference with a linear model.
We will assume that you have some basic understanding of Bayesian
inference already. There are many excellent introductions available in books
and online.

Bayes theorem states:

$$ P(\theta|\text{Data}) = \frac{P(\text{Data}|\theta)P(\theta)}{P(\text{Data})}$$

Each of these terms are referred to as:

$$ \text{Posterior} = \frac{\text{Likelihood} \cdot \text{Prior}}{\text{Marginal Likelihood}}$$

A marginal probability $P(\text{Data}) $ can be discrete probability distribution 
where $P(\text{Data}) = \sum_{\theta}P(\text{Data}|\theta)P(\theta)$ so the posterior
probability distribution is:

$$ P(\theta|\text{Data}) = \frac{P(\text{Data}|\theta)P(\theta)}{\sum_{\theta}P(\text{Data}|\theta)P(\theta)}$$

Or a marginal probability can be a continuous probability distribution
where $P(\text{Data}) = \int d\theta P(\text{Data}|\theta)P(\theta)$ so the posterior
probability distribution is:

$$ P(\theta|\text{Data}) = \frac{P(\text{Data}|\theta)P(\theta)}{\int d\theta P(\text{Data}|\theta)P(\theta)}$$

In this tutorial we will condsider a simple linear model
$ y_{i} = \beta_{0} + \beta_{1} x_{i} + \epsilon_{i} $ where $\epsilon \sim N(0, \tau)$.
Under this model, the parameters $\beta_0$ (y intercept) and $\beta_1$ (slope),
describe the relationship between a
predictor variable $x$ and a response variable $y$, with some unaccounted for
residual random error ($\epsilon$) which is normally distributed with a mean of $0$ and
standard deviation $\tau$.

We will estimate the values of the slope ($\beta_{0}$), the y-intercept
($\beta_{1}$), and the standard deviation of the residual random error ($\tau$)
from observed $x$ and $y$ data.

Expressing this with Bayes rule gives us:

$$ \displaystyle P(\beta_{0}, \beta_{1}, \tau | Data) =
  \frac{P(Data|\beta_{0}, \beta_{1}, \tau) P(\beta_{0}, \beta_{1}, \tau)}
  {\iiint d\beta_{0} d\beta_{1} d\tau P(Data|\beta_{0}, \beta_{1}, \tau) P(\beta_{0}, \beta_{1}, \tau)} $$


# Generate Data
We need some data to work with. Let's simulate data
under the model wth $\beta_{0}=0$, $\beta_{1}=1$, and $\tau=1$:

$ y = 0 + 1x + \epsilon$ where $\epsilon \sim N(0, 1) $

"""

nbCode:
  import std/sequtils, std/random, std/stats
  var
    n = 100
    b0 = 0.0
    b1 = 1.0
    sd = 1.0
    x = newSeq[float](n)
    y = newSeq[float](n)
  for i in 0 ..< n:
    x[i] = rand(0.0..100.0)
    y[i] = b0 + (b1 * x[i]) + gauss(0.0, sd)

nbText: md"""
We can use `ggplotnim` to see what these data look like.
"""

nbCode:
  import datamancer, ggplotnim
  var sim = toDf(x, y)
  ggplot(sim, aes("x", "y")) +
    geom_point() +
    ggsave("images/simulated-data.png")
nbImage("images/simulated-data.png")

nbText: md"""
# Priors
We need to choose prior probability distributions for each of the model parameters
that we are estimating.  Let's use a normal distribution for the priors on
$\beta_{0}$ and $\beta_{1}$. The $\tau$ parameter must be a positive value
greater than 0 so let's use the gamma distribution as the prior on $\tau$.

$$ \beta_{0} \sim Normal(\mu_{0}, \sigma^{2})$$
$$ \beta_{1} \sim Normal(\mu_{1}, \sigma^{2})$$
$$ \tau \sim Gamma(\kappa_{0}, \theta_{0})$$

To calculate the prior probabilities of proposed model parameter values, we will need
the proability density functions for these distributions.

#### Normal PDF
$$ p(x) = \frac{1}{\sigma\sqrt{2\pi}} e^{-\frac{1}{2}(\frac{x-\mu}{\sigma})^{2}} $$

#### Gamma PDF
$$ p(x) = \frac{1}{\Gamma(k)\theta^{k}} x^{k-1} e^{-\frac{x}{\theta}} $$
"""

nbCode:
  import std/math

  proc normalPdf(x, m, s: float): float =
    result = E.pow((-0.5 * ((x - m) / s)^2)) / (s * sqrt(2.0 * PI))

  proc gammaPdf(x, k, t: float): float =
    result = x.pow(k - 1.0) * E.pow(-(x / t)) / (gamma(k) * t.pow(k))

nbText: md"""
We now need to decide how to parameterize these prior probability densities.
Since this is for the purpose of demonstration, let's use very informed
priors so that we can quickly get a good sample from the posterior.

$$ \beta_{0} \sim Normal(0, 1)$$
$$ \beta_{1} \sim Normal(1, 1)$$
$$ \tau \sim Gamma(1, 1)$$

In a real analysis, the priors should encompass all values that we consider possible and
it may also be a good idea to examine how sensitive the analysis is to the choice
of priors.
"""

nbCode:
  type
    Normal = object
      mu: float
      sigma: float

    Gamma = object
      k: float
      sigma: float

    Priors = object
      b0: Normal
      b1: Normal
      sd: Gamma

  var priors = Priors(
    b0: Normal(mu:0.0, sigma:10.0),
    b1: Normal(mu:1.0, sigma:10.0),
    sd: Gamma(k:1.0, sigma:10.0))

nbText: md"""
Now that we have prior probability density functions for each model parameter
that we are estimating, we need to be able to compute the joint prior probability
for all of the parameters of the model.
We will actually be using the $ln$ of the probabilities to
reduce rounding error since these values can be quite small.
"""

nbCode:
  proc logPrior(priors: Priors, b0, b1, sd: float ): float =
    let
      b0Prior = ln(normalPdf(b0, priors.b0.mu, priors.b0.sigma))
      b1Prior = ln(normalPdf(b1, priors.b1.mu, priors.b1.sigma))
      sdPrior = ln(gammaPdf(sd, priors.sd.k, priors.sd.sigma))
    result = b0Prior + b1Prior + sdPrior

nbText: md"""
# Likelihood
We need to be able to calculate the likelihood of the observed $y_{i}$ values
given the observed $x_{i}$ values and the model parameter values, $\beta_{0}$,
$\beta_{1}$, and $\tau$.

We can write the model in a slightly different way:

$$\mu = \beta_{0} +\beta_{1} x$$
$$ y \sim N(\mu, \tau) $$

Then to compute the likelihood for a given set of $\beta_{0}$, $\beta_{1}$, $\tau$
parameters and data values $x_{i}$ and $y_{i}$ we use the normal probability
density function which we wrote before to compute our prior probabilities.
We will work with the $ln$ of the likelihood as we did with the priors.
"""

nbCode:
  proc logLikelihood(x, y: seq[float], b0, b1, sd: float): float =
    var likelihoods = newSeq[float](y.len)
    for i in 0 ..< y.len:
      let pred = b0 + (b1 * x[i])
      likelihoods[i] = ln(normalPdf(y[i], pred, sd))
    result = sum(likelihoods)

<<<<<<< HEAD
#TODO: Finish
=======
#TODO: Word this better, explain what the equation means
>>>>>>> 0810317e
nbText: md"""
# Posterior
We cannot analytically solve the posterior probability distribution of our
linear model as the integration of the marginal likelihood is intractable.

But we can approximate it with markov chain monte carlo (MCMC) thanks to this
property of Bayes rule:

$$ \displaystyle P(\beta_{0}, \beta_{1}, \tau | Data) \propto
  P(Data|\beta_{0}, \beta_{1}, \tau) P(\beta_{0}, \beta_{1}, \tau) $$

The marginal likelihood is a normalizing constant. Without it, we no longer
have a probability density function. But the relative probability of a given set
of parameter values to another set is the same. We only care about which parameter
values are most probable so this is enough for us. We can determine which values
have higher probability by randomly walking through parameter space while accepting
or rejecting new values based on how probable they are.

"""

nbCode:
  proc logPosterior(x, y: seq[float], priors: Priors, b0, b1, sd: float): float =
    let
      like = logLikelihood(x, y, b0, b1, sd)
      prior = logPrior(priors, b0, b1, sd)
    result = like + prior

nbText: md"""
# MCMC
We will use a Metropolis-Hastings algorithm to approximate the unnormalized posterior.
The steps of this algorithm are as follows:
1. Initialize arbitrary starting values for each model parameter.
2. Compute the unnormalized posterior probability density for the initialized
model parameter values given the observed data.
3. Propose a new value for one of the model parameters by randomly drawing from
a symetrical distribition centered on the present value. We will use a normal
distribution. 
4. Compute the unnormalized posterior probabity density for the proposed model
parameters values given the observed data. 
5. Compute the ratio of the proposed probability density to the previous
probability density. $ \alpha = \frac{P(\beta_{0}\prime, \beta_{1}\prime, \tau\prime | Data)}{P(\beta_{0}, \beta_{1}, \tau | Data)} $
This is called the acceptance ratio. 
6. All proposals with greater probability than the current state are accepted.
So a proposeal is accepted if the acceptance ratio is greater than 1. If the
acceptance ratio is less than 1 then it is accepted with probability \alpha. In practice we can make a
random draw from a uniform distribution ranging from 0 to 1 and accept proposals
anytime the acceptance ratio is less than the random uniform variate, $ \alpha < r \sim Uniform(0, 1)$. 
7. If a proposal is accepted then we will update the parameter in our model with
a new state. Otherwise the state will remain the same as before. 
8. We then repeat steps 3-7 until reaching a desired number of iterations that
we believe give us an adequate sample from the unnormalized posterior distribution. 

Note: When proposing values for $\tau$ from a normal distribution. It is possible for
proposals to be less than one. However, the gamma prior probability distribution
ranges from 0 to infinity meaning proposals of less than one are not valid and must
be rejected. Fortunately, this approach still gives us a proper sample of the targeted unnormalized posterior
probability distribution.

"""

nbCode:
  type
    MCMC = object
      x: seq[float]
      y: seq[float]
      nSamples: int
      priors: Priors
      propSd: float

    Samples = object
      n: int
      b0: seq[float]
      b1: seq[float]
      sd: seq[float]

  proc run(m: MCMC, b0Start, b1Start, sdStart: float): Samples =
    var
      b0Samples = newSeq[float](m.nSamples)
      b1Samples = newSeq[float](m.nSamples)
      sdSamples = newSeq[float](m.nSamples)
      logProbs = newSeq[float](m.nSamples)
    b0Samples[0] = b0Start
    b1Samples[0] = b1Start
    sdSamples[0] = sdStart
    logProbs[0] = logPosterior(m.x, m.y, m.priors, b0Start, b1Start, sdStart)

    for i in 1..<m.nSamples:
      let
        b0Proposed = gauss(b0Samples[i-1], m.propSd)
        b1Proposed = gauss(b1Samples[i-1], m.propSd)
        sdProposed = gauss(sdSamples[i-1], m.propSd)
      if sdProposed > 0.0:
        var
          logProbProposed = logPosterior(m.x, m.y, m.priors, b0Proposed, b1Proposed, sdProposed)
          ratio = exp(logProbProposed - logProbs[i-1])
        if rand(1.0) < ratio:
          b0Samples[i] = b0proposed
          b1Samples[i] = b1proposed
          sdSamples[i] = sdproposed
          logProbs[i] = logProbProposed
        else:
          b0Samples[i] = b0Samples[i-1]
          b1Samples[i] = b1Samples[i-1]
          sdSamples[i] = sdSamples[i-1]
          logProbs[i] = logProbs[i-1]
      else:
        b0Samples[i] = b0Samples[i-1]
        b1Samples[i] = b1Samples[i-1]
        sdSamples[i] = sdSamples[i-1]
        logProbs[i] = logProbs[i-1]
    result = Samples(n:m.nSamples, b0:b0Samples, b1:b1Samples, sd:sdSamples)

nbText: md"""
Let's use this code to generate 100,000 samples. We'll cheat a bit and use the parameters
that the data were simulated under as starting values to speed things up. A standard deviation of 0.1
seems to work pretty well for the proposal distribution of each parameter.
"""

nbCode:
  var
    mcmc = MCMC(x:x, y:y, nSamples:100000, priors:priors, propSd:0.1)
    samples = mcmc.run(0.0, 1.0, 1.0)

nbText: md"""
In some analyses, the posterior probability distribution could be multimodal
which might make the MCMC chain sensitive to the starting value as it may get stuck
in a local optimum and not sample from the full posterior distribtion. It is therefore
a good idea to acquire multiple samples with different starting values to see if they
converge on the same parameter estimates. Here we will run our MCMC one more time
with some different starting values
"""

nbCode:
  var samples2 = mcmc.run(0.2, 1.01, 1.1)

nbText: md"""
# Trace plots
We can get a sense for how well our mcmc performed and therefore gain some
sense for how good our estimates might be by looking at the trace plots. Trace plots
show the parameter values stored during each step in the mcmc chain. Either
the accepted proposal value or the previous value if the proposal was rejected. Trace
plots can be an unreliable indicator of mcmc performance so it is a good
idea to assess it with other strategies as well.
"""

nbCode:
  import std/strformat

  proc plotTraces(samples: seq[Samples], prefix: string) =
    var
      sample = newSeq[seq[int]](samples.len)
      chain = newSeq[seq[int]](samples.len)
    for i in 0 ..< samples.len:
      sample[i] = toSeq(1 .. samples[i].n)
      chain[i] = repeat(i+1, samples[i].n )
    var
      df = toDf({
        "sample": concat(sample),
        "chain": concat(chain),
        "b0": concat(map(samples, proc(x: Samples): seq[float] = x.b0)),
        "b1": concat(map(samples, proc(x: Samples): seq[float] = x.b1)),
        "sd": concat(map(samples, proc(x: Samples): seq[float] = x.sd))
      })
    ggplot(df, aes(x="sample", y="b0")) +
      geom_line(aes(color="chain")) +
      ggsave(fmt"{prefix}b0.png")

    ggplot(df, aes(x="sample", y="b1")) +
      geom_line(aes(color="chain")) +
      ggsave(fmt"{prefix}b1.png")

    ggplot(df, aes(x="sample", y="sd")) +
      geom_line(aes(color="chain")) +
      ggsave(fmt"{prefix}sd.png")

  plotTraces(@[samples, samples2], "images/trace-")

nbImage("images/trace-b0.png")
nbImage("images/trace-b1.png")
nbImage("images/trace-sd.png")

nbText: md"""
# Burnin
Initially the mcmc chain may spend time exploring unlikely regions of
parameter space. We can get a better approximation of the posterior if we
exclude these early steps in the chain. These excluded samples are referred to
as the burnin. A burnin of 10% seems to be more than enough with our informative priors
and starting values.
"""

nbCode:
  proc burn(samples: Samples, p: float): Samples =
    var
      burnIx = (samples.n.float * p).ceil.int
      n = samples.n - burnIx
      b0 = samples.b0[burnIx..^1]
      b1 = samples.b1[burnIx..^1]
      sd = samples.sd[burnIx..^1]
    result = Samples(n:n, b0:b0, b1:b1, sd:sd)

  var
    burnin1 = burn(samples, 0.1)
    burnin2 = burn(samples2, 0.1)

nbText: md"""
# Histograms
Now that we have our post burnin samples, let's see what our posterior probability
distributions look like for each model paramter.
"""

nbCode:
  proc plotHistograms(samples: seq[Samples], prefix: string) =
    var chain = newSeq[seq[int]](samples.len)
    for i in 0 ..< samples.len:
      chain[i] = repeat(i+1, samples[i].n )
    var
      df = toDf({
        "chain": concat(chain),
        "b0": concat(map(samples, proc(x: Samples): seq[float] = x.b0)),
        "b1": concat(map(samples, proc(x: Samples): seq[float] = x.b1)),
        "sd": concat(map(samples, proc(x: Samples): seq[float] = x.sd))
      })
    ggplot(df, aes(x="b0", fill="chain")) +
      geom_histogram(position="identity", alpha=some(0.5)) +
      ggsave(fmt"{prefix}b0.png")

    ggplot(df, aes(x="b1", fill="chain")) +
      geom_histogram(position="identity", alpha=some(0.5)) +
      ggsave(fmt"{prefix}b1.png")

    ggplot(df, aes(x="sd", fill="chain")) +
      geom_histogram(position="identity", alpha=some(0.5)) +
      ggsave(fmt"{prefix}sd.png")

  plotHistograms(@[burnin1, burnin2], "images/hist-")

nbImage("images/hist-b0.png")
nbImage("images/hist-b1.png")
nbImage("images/hist-sd.png")

nbText: md"""
# Posterior Summarization
It's always great to visualize your results. But it's also useful to calculate some
summary statistics for the posterior. There are several different ways you could
do this.

## Combine Chains
Before we summarize the posterior. Let's combine the samples into one.
Since we have determined that our MCMC is performing well, we can be confident
that each post burnin sample is a sample of the same distribution.
"""

nbCode:
  proc concat(samples: seq[Samples]): Samples =
    var
      n =  concat(map(samples, proc(x: Samples): int = x.n))
      b0 = concat(map(samples, proc(x: Samples): seq[float] = x.b0))
      b1 = concat(map(samples, proc(x: Samples): seq[float] = x.b1))
      sd = concat(map(samples, proc(x: Samples): seq[float] = x.sd))
    result = Samples(n:sum(n), b0:b0, b1:b1, sd:sd)

  var burnin = concat(@[burnin1, burnin2])

nbText: md"""
## Posterior means
One way to summarize the estimates of the posterior distributions is to simply calculate
the mean. Let's see how close these values are to the true values of the parameters.
 """

nbCode:
  import stats

  var
    meanB0 = mean(burnin.b0).round(3)
    meanB1 = mean(burnin.b1).round(3)
    meanSd = mean(burnin.sd).round(3)

  echo "Mean b0: ", meanB0
  echo "Mean b1: ", meanB1
  echo "Mean sd: ", meanSd

nbText: md"""
## Credible Intervals
The means give us a point estimate for our parameter values but they tell us
nothing about the uncertainty of our estimates. We can get a sense for that by
looking at credible intervals. There are two widely used approaches for this,
equal tailed intervals, and highest density intervals. These will often match
each other closely when the target distribution is unimodal and symetric.
We will calculate the 89% interval for each of these below. Why 89%? Why not?
Credible interval threshold values are completely arbitrary.

### Equal Tailed Interval
In this interval, the probability of being below the interval is equal to the 
probability of being above the interval.
"""

nbCode:
  import algorithm

  proc quantile(samples: seq[float], interval: float): float =
    let
      s = sorted(samples, system.cmp[float])
      k = float(s.len - 1) * interval
      f = floor(k)
      c = ceil(k)
    if f == c:
      result = s[int(k)]
    else:
      let
        d0 = s[int(f)] * (c - k)
        d1 = s[int(c)] * (k - f)
      result = d0 + d1

  proc eti(samples: seq[float], interval: float): (float, float) =
    let
      p = (1 - interval) / 2
    let
      q0 = quantile(samples, p)
      q1 = quantile(samples, 1 - p)
    result = (q0, q1)

  var
    (b0EtiMin, b0EtiMax) = eti(burnin.b0, 0.89)
    (b1EtiMin, b1EtiMax) = eti(burnin.b1, 0.89)
    (sdEtiMin, sdEtiMax) = eti(burnin.sd, 0.89)

  echo "Eti b0: ", b0EtiMin.round(3), " - ", b0EtiMax.round(3)
  echo "Eti b1: ", b1EtiMin.round(3), " - ", b1EtiMax.round(3)
  echo "Eti sd: ", sdEtiMin.round(3), " - ", sdEtiMax.round(3)


nbText: md"""
### Highest Posterior Density Interval
In this interval, all values inside of the interval have a higher probability 
density than values outside of the interval.
"""

nbCode:
  proc hdi(samples: seq[float], credMass: float): (float, float) =
    let
      sortedSamples = sorted(samples, system.cmp[float])
      ciIdxInc = int(floor(credMass * float(sortedSamples.len)))
      nCIs = sortedSamples.len - ciIdxInc
    var ciWidth = newSeq[float](nCIs)
    for i in 0..<nCIs:
      ciWidth[i] = sortedSamples[i + ciIdxInc] - sortedSamples[i]
    let
      minCiWidthIx = minIndex(ciWidth)
      hdiMin = sortedSamples[minCiWidthIx]
      hdiMax = sortedSamples[minCiWidthIx + ciIdxInc]
    result = (hdiMin, hdiMax)

  var
    (b0HdiMin, b0HdiMax) = hdi(burnin.b0, 0.89)
    (b1HdiMin, b1HdiMax) = hdi(burnin.b1, 0.89)
    (sdHdiMin, sdHdiMax) = hdi(burnin.sd, 0.89)

  echo "Hdi b0: ", b0HdiMin.round(3), " - ", b0HdiMax.round(3)
  echo "Hdi b1: ", b1HdiMin.round(3), " - ", b1HdiMax.round(3)
  echo "Hdi sd: ", sdHdiMin.round(3), " - ", sdHdiMax.round(3)

nbText: md"""
# Standardize Data
The $\beta_{0}$ (intercept) and $\beta_{1}$ (slope) parameters of a linear model
present a bit of a challenge for MCMC because believable values for them are
tightly correlated. This means that a lot proposed values will be rejected and the
chain will not move efficiently. An easy way to get around this problem is
to standardize our data by rescaling them relative to their mean and standard deviation.

$$ \zeta_{x_{i}} = \frac{x_{i} - \bar{x}}{SD_{x}} $$
$$ \zeta_{y_{i}} = \frac{y_{i} - \bar{y}}{SD_{y}} $$
"""

nbCode:
  var
    xSt = newSeq[float](n)
    ySt = newSeq[float](n)
    xMean = mean(x)
    xSd = standardDeviation(x)
    yMean = mean(y)
    ySd = standardDeviation(y)
for i in 0 ..< n:
  xSt[i] = (x[i] - xMean) / xSd
  ySt[i] = (y[i] - yMean) / ySd

nbText: md"""
We can see that both the $y$ and $x$ values are now centered around zero and have the same scale.
"""

nbCode:
  var standardized = toDf(xSt, ySt)
  ggplot(standardized, aes(x="xSt", y="ySt")) +
    geom_point() +
    ggsave("images/st-simulated-data.png")

nbImage("images/st-simulated-data.png")

nbText: md"""
We can now run the MCMC just as before with some minor changes. The standard deviation
$\tau$ for the standardized data is going to be much smaller. Let's make the prior
more informative. The standard deviation of the proposal distribution used before
would result in most proposals being rejected so we should use a smaller value
this time. Finally we should use some different starting values than before.
"""

nbCode:
  var
    st_priors = Priors(
      b0: Normal(mu:0.0, sigma:1.0),
      b1: Normal(mu:1.0, sigma:1.0),
      sd: Gamma(k:0.0035, sigma:1.0))
    st_mcmc = MCMC(x:xSt, y:ySt, nSamples:100000, priors:st_priors, propSd:0.001)
    st_samples1 = st_mcmc.run(0.0, 1.0, 0.0034)
    st_samples2 = st_mcmc.run(0.1, 1.01, 0.0036)

nbText: md"""
### Convert back to original scale
To interpret these estimates we need to convert back to the original scale.
$$ \beta_{0} = \zeta_{0} SD_{y} + \bar{y} - \zeta_{1} SD_{y} \bar{x} / SD_{x} $$
$$ \beta_{1} = \zeta_{1} SD_{y} / SD_{x} $$
$$ \tau = \zeta_{\tau} * SD_{y} $$
"""

nbCode:
  proc backTransform(samples: Samples, xMean, xSd, yMean, ySd: float): Samples =
    var
      b0 = newSeq[float](samples.n)
      b1 = newSeq[float](samples.n)
      sd = newSeq[float](samples.n)
    for i in 0 ..< samples.n:
      b0[i] = samples.b0[i] * ySd + yMean - samples.b1[i] * ySd * xMean / xSd
      b1[i] = samples.b1[i] * ySd / xSd
      sd[i] = samples.sd[i] * ySd
    result = Samples(n:samples.n, b0:b0, b1:b1, sd:sd)

  var
    st_samples_trans1 = backTransform(st_samples1, xMean, xSd, yMean, ySd)
    st_samples_trans2 = backTransform(st_samples2, xMean, xSd, yMean, ySd)

nbText: md"""
# Traceplots
Let's have a look at the trace plots.
"""

nbCode:
  plotTraces(@[st_samples_trans1, st_samples_trans2], "images/trace-st-")

nbImage("images/trace-st-b0.png")
nbImage("images/trace-st-b1.png")
nbImage("images/trace-st-sd.png")

nbText: md"""
It looks like more of the proposals were accepted and we have a much better
sample from the posterior.
"""

nbText: md"""
# Burnin
Let's get a post burnin sample as we did before.
"""

nbCode:
  var
    st_burnin1 = burn(st_samples_trans1, 0.1)
    st_burnin2 = burn(st_samples_trans2, 0.1)

nbText: md"""
# Histograms
Now we can have a look at the posterior distribution of our estimates.
"""

nbCode:
  plotHistograms(@[st_burnin1, st_burnin2], "images/hist-st-")


nbImage("images/hist-st-b0.png")
nbImage("images/hist-st-b1.png")
nbImage("images/hist-st-sd.png")

nbText: md"""
These look pretty good but it's hard to know how they compare to the previous
MCMC estimates. Let's summarize the posterior to get a better idea.
"""

nbCode:

  var st_burnin = concat(@[st_burnin1, st_burnin2])

  var
    st_meanB0 = mean(st_burnin.b0).round(3)
    st_meanB1 = mean(st_burnin.b1).round(3)
    st_meanSd = mean(st_burnin.sd).round(3)

  echo "Mean b0: ", meanB0
  echo "Mean b1: ", meanB1
  echo "Mean sd: ", meanSd

  var
    (st_b0EtiMin, st_b0EtiMax) = eti(st_burnin.b0, 0.89)
    (st_b1EtiMin, st_b1EtiMax) = eti(st_burnin.b1, 0.89)
    (st_sdEtiMin, st_sdEtiMax) = eti(st_burnin.sd, 0.89)

  echo "Eti b0: ", st_b0EtiMin.round(3), " - ", st_b0EtiMax.round(3)
  echo "Eti b1: ", st_b1EtiMin.round(3), " - ", st_b1EtiMax.round(3)
  echo "Eti sd: ", st_sdEtiMin.round(3), " - ", st_sdEtiMax.round(3)

  var
    (st_b0HdiMin, st_b0HdiMax) = hdi(st_burnin.b0, 0.89)
    (st_b1HdiMin, st_b1HdiMax) = hdi(st_burnin.b1, 0.89)
    (st_sdHdiMin, st_sdHdiMax) = hdi(st_burnin.sd, 0.89)

  echo "Hdi b0: ", st_b0HdiMin.round(3), " - ", st_b0HdiMax.round(3)
  echo "Hdi b1: ", st_b1HdiMin.round(3), " - ", st_b1HdiMax.round(3)
  echo "Hdi sd: ", st_sdHdiMin.round(3), " - ", st_sdHdiMax.round(3)


nbText: md"""
In comparison to the previous mcmc results shown below, it looks like the standardized
analysis was actually pretty similar. But we can have greater confidence after
using the standardized analysis because we got a better posterior sample.
"""

nbCode:
  echo "Mean b0: ", meanB0
  echo "Mean b1: ", meanB1
  echo "Mean sd: ", meanSd

  echo "Eti b0: ", b0EtiMin.round(3), " - ", b0EtiMax.round(3)
  echo "Eti b1: ", b1EtiMin.round(3), " - ", b1EtiMax.round(3)
  echo "Eti sd: ", sdEtiMin.round(3), " - ", sdEtiMax.round(3)

  echo "Hdi b0: ", b0HdiMin.round(3), " - ", b0HdiMax.round(3)
  echo "Hdi b1: ", b1HdiMin.round(3), " - ", b1HdiMax.round(3)
  echo "Hdi sd: ", sdHdiMin.round(3), " - ", sdHdiMax.round(3)

nbText: md"""
# Final Note
We could have simply and more efficiently done all of this using least squares regression.
However the Bayesian approach allows us to very easily and intuitively express
uncertainty about our estimates and can be easily extended to much more complex
models for which there are not such simple solutions. We could also incorporate prior
knowledge or assumptions in a way not possible with frequentist approaches.
The exercise above provides a starting point for this and shows just how easy it is to do with Nim!
"""

nbSave<|MERGE_RESOLUTION|>--- conflicted
+++ resolved
@@ -193,11 +193,6 @@
       likelihoods[i] = ln(normalPdf(y[i], pred, sd))
     result = sum(likelihoods)
 
-<<<<<<< HEAD
-#TODO: Finish
-=======
-#TODO: Word this better, explain what the equation means
->>>>>>> 0810317e
 nbText: md"""
 # Posterior
 We cannot analytically solve the posterior probability distribution of our
